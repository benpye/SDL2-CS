--- conflicted
+++ resolved
@@ -5313,7 +5313,6 @@
 
 		#endregion
 
-<<<<<<< HEAD
 		#region SDL_filesystem.h
 
 		/// <summary>
@@ -5368,7 +5367,9 @@
 			[In()] [MarshalAs(UnmanagedType.CustomMarshaler, MarshalTypeRef = typeof(LPUtf8StrMarshaler))]
 			string app
 		);
-=======
+
+		#endregion
+
 		#region SDL_cpuinfo.h
 
 		/// <summary>
@@ -5377,7 +5378,6 @@
 		/// <returns></returns>
 		[DllImport(nativeLibName, CallingConvention = CallingConvention.Cdecl)]
 		public static extern int SDL_GetSystemRAM();
->>>>>>> 8facd9f0
 
 		#endregion
 	}
